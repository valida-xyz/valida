--- conflicted
+++ resolved
@@ -1,13 +1,8 @@
 main:
 	imm32	-4(fp), 0, 0, 0, 0
         ; Read the fibonacci number count from input
-<<<<<<< HEAD
-	advread	0, 1, -8
+	advread	-8
 	addi	-16(fp), -8(fp), 0
-=======
-	advread	-8
-	sw	-16(fp), -8(fp)
->>>>>>> 292d0695
 	imm32	-20(fp), 0, 0, 0, 28
 	jal	-28(fp), fib, -28
 	addi -12(fp), -24(fp), 0
