--- conflicted
+++ resolved
@@ -24,15 +24,11 @@
     let args = Args::parse();
 
     let mut machine = BasicMachine::<BabyBear, BabyBear>::default();
-<<<<<<< HEAD
     let rom;
-    match load_program_rom(&args.program){
+    match ProgramROM::from_file(&args.program){
         Ok(contents) => rom = contents,
         Err(e) => panic!("Failure to load file: {}. {}",&args.program, e),
     };
-=======
-    let rom = ProgramROM::from_file(&args.program).unwrap();
->>>>>>> 292d0695
     machine.program_mut().set_program_rom(&rom);
     machine.cpu_mut().fp = args.stack_height;
     machine.cpu_mut().save_register_state();
