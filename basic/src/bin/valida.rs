use clap::Parser;
use std::fs;
use std::fs::File;
use std::io::{stdout, Write};

use valida_basic::BasicMachine;

use p3_baby_bear::BabyBear;

use p3_fri::{FriConfig, TwoAdicFriPcs, TwoAdicFriPcsConfig};
use valida_cpu::MachineWithCpuChip;
use valida_machine::{Machine, MachineProof, ProgramROM, StdinAdviceProvider, StoppingFlag};
use valida_memory::MachineWithMemoryChip;

use valida_elf::{load_executable_file, Program};
use valida_program::MachineWithProgramChip;
use valida_static_data::MachineWithStaticDataChip;

use p3_challenger::DuplexChallenger;
use p3_dft::Radix2DitParallel;
use p3_field::extension::BinomialExtensionField;
use p3_field::Field;
use p3_keccak::Keccak256Hash;
use p3_mds::coset_mds::CosetMds;
use p3_merkle_tree::FieldMerkleTreeMmcs;
use p3_poseidon::Poseidon;
use p3_symmetric::{CompressionFunctionFromHasher, SerializingHasher32};
use rand_pcg::Pcg64;
use rand_seeder::Seeder;
use valida_machine::StarkConfigImpl;
use valida_machine::__internal::p3_commit::ExtensionMmcs;
use valida_output::MachineWithOutputChip;

use reedline_repl_rs::clap::{Arg, ArgMatches, Command};
use reedline_repl_rs::{Repl, Result};

#[derive(Parser, Clone)]
struct Args {
    /// Command option either "run" or "prove" or "verify" or "interactive"
    #[arg(name = "Action Option")]
    action: String,

    /// Program binary file
    #[arg(name = "PROGRAM FILE")]
    program: String,

    /// The output file for run or prove, or the input file for verify
    #[arg(name = "ACTION FILE")]
    action_file: String,

    /// Stack height (which is also the initial frame pointer value)
    #[arg(long, default_value = "16777216")]
    stack_height: u32,
}

struct Context {
    machine_: BasicMachine<BabyBear>,
    args_: Args,
    breakpoints_: Vec<u32>,
    stopped_: StoppingFlag,
    last_fp_: u32,
    recorded_current_fp_: u32,
    last_fp_size_: u32,
}

impl Context {
    fn new(args: &Args) -> Context {
        let mut context = Context {
            machine_: BasicMachine::<BabyBear>::default(),
            args_: (*args).clone(),
            breakpoints_: Vec::new(),
            stopped_: StoppingFlag::DidNotStop,
            last_fp_: args.stack_height,
            recorded_current_fp_: args.stack_height,
            last_fp_size_: 0,
        };

        let Program { code, data } = load_executable_file(
            fs::read(&args.program)
                .expect(format!("Failed to read executable file: {}", &args.program).as_str()),
        );

        context.machine_.program_mut().set_program_rom(&code);
        context.machine_.static_data_mut().load(data);
        context.machine_.cpu_mut().fp = args.stack_height;
        context.machine_.cpu_mut().save_register_state();

        context
    }

    fn step(&mut self) -> (StoppingFlag, u32) {
        // do not execute if already stopped
        if self.stopped_ == StoppingFlag::DidStop {
            return (StoppingFlag::DidStop, 0);
        }
        let state = self.machine_.step(&mut StdinAdviceProvider);
        let pc = self.machine_.cpu().pc;
        let fp = self.machine_.cpu().fp;

        let instruction = self.machine_.program().program_rom.get_instruction(pc);
        println!("{:4} : {:?}", pc, instruction.to_string());

        // check if fp is changed
        if fp != self.recorded_current_fp_ {
            self.last_fp_size_ = self.recorded_current_fp_ - fp;
            self.last_fp_ = self.recorded_current_fp_;
        } else if fp == self.last_fp_ {
            self.last_fp_size_ = 0;
        }
        self.recorded_current_fp_ = fp;

        (state, pc)
    }
}

fn init_context(_args: ArgMatches, _context: &mut Context) -> Result<Option<String>> {
    Ok(Some(String::from("created machine")))
}

fn status(_args: ArgMatches, context: &mut Context) -> Result<Option<String>> {
    // construct machine status
    let mut status = String::new();
    status.push_str("FP: ");
    status.push_str(&context.machine_.cpu().fp.to_string());
    status.push_str(", PC: ");
    status.push_str(&context.machine_.cpu().pc.to_string());
    status.push_str(match context.stopped_ {
        StoppingFlag::DidStop => ", Stopped",
        StoppingFlag::DidNotStop => ", Running",
    });
    Ok(Some(status))
}

fn show_frame(args: ArgMatches, context: &mut Context) -> Result<Option<String>> {
    let size: i32 = match args.contains_id("size") {
        true => args
            .get_one::<String>("size")
            .unwrap()
            .parse::<i32>()
            .unwrap(),
        false => 6,
    };
    let mut frame = String::new();
    let fp = context.machine_.cpu().fp as i32;
    frame.push_str(format!("FP: {:x}\n", fp).as_str());
    for i in 0..size {
        let offset = i * -4;
        let read_addr = (fp + offset) as u32;
        let string_val = context.machine_.mem().examine(read_addr);
        let frameslot_addr = format!("{}(fp)", offset);
        let frameslot = format!("{:>7}", frameslot_addr);
        let frame_str = format!("\n{} : {}", frameslot, string_val);
        frame += &frame_str;
    }

    Ok(Some(frame))
}

fn last_frame(_: ArgMatches, context: &mut Context) -> Result<Option<String>> {
    let mut frame = String::new();

    let lfp = context.last_fp_;
    let fp = context.machine_.cpu().fp as i32;
    let last_size = context.last_fp_size_ as i32;
    frame += &format!("Last FP   : 0x{:x}, Frame size: {}\n", lfp, last_size).as_str();
    frame += &format!("Current FP: 0x{:x}\n", fp).as_str();

    // print last frame
    for i in (-5..(last_size / 4) + 1).rev() {
        let offset = (i * 4) as i32;
        let read_addr = (fp + offset) as u32;
        let string_val = context.machine_.mem().examine(read_addr);
        let frameslot_addr = format!("{}(fp)", offset);
        let frameslot = format!("0x{:<7x} | {:>7}", read_addr, frameslot_addr);
        let frame_str = format!("\n{} : {}", frameslot, string_val);
        frame += &frame_str;
    }
    Ok(Some(frame))
}

fn list_instrs(args: ArgMatches, context: &mut Context) -> Result<Option<String>> {
    let pc = context.machine_.cpu().pc;

    let program_rom = &context.machine_.program().program_rom;
    let total_size = program_rom.0.len();

    let print_size_arg = args.get_one::<String>("size");

    let print_size = match print_size_arg {
        Some(size) => size.parse::<u32>().unwrap(),
        None => 10,
    };

    let mut formatted = String::new();
    for i in 0..print_size {
        let cur_pc = pc + i;
        if cur_pc >= total_size as u32 {
            break;
        }
        let instruction = program_rom.get_instruction(cur_pc);
        formatted.push_str(format!("{:4} : {:?}\n", cur_pc, instruction.to_string()).as_str());
    }
    Ok(Some(formatted))
}

fn set_bp(args: ArgMatches, context: &mut Context) -> Result<Option<String>> {
    let pc = args
        .get_one::<String>("pc")
        .unwrap()
        .parse::<u32>()
        .unwrap();
    context.breakpoints_.push(pc);
    let message = format!("Breakpoint set at pc: {}", pc);
    Ok(Some(message))
}
fn show_memory(args: ArgMatches, context: &mut Context) -> Result<Option<String>> {
    let addr = args
        .get_one::<String>("addr")
        .unwrap()
        .parse::<u32>()
        .unwrap();

    // show memory at address, by default show 20 cells
    let mut memory = String::new();
    for i in 0..8 {
        let read_addr = addr + i * 4;
        let string_val = context.machine_.mem().examine(read_addr);
        let memory_str = format!("0x{:<8x} : {}\n", read_addr, string_val);
        memory += &memory_str;
    }

    Ok(Some(memory))
}

<<<<<<< HEAD
fn run_until(_args: ArgMatches, context: &mut Context) -> Result<Option<String>> {
=======
fn run_until(_: ArgMatches, context: &mut Context) -> Result<Option<String>> {
>>>>>>> 704a5948
    let mut message = String::new();
    loop {
        let (stop, pc) = context.step();
        if stop == StoppingFlag::DidStop {
            message.push_str("Execution stopped");
            break;
        }
        if context.breakpoints_.contains(&pc) {
            let bp_index = context.breakpoints_.iter().position(|&x| x == pc).unwrap();
            message = format!("Execution stopped at breakpoint {}, PC: {}", bp_index, pc);
            break;
        }
    }
    Ok(Some(message))
}

<<<<<<< HEAD
fn step(_args: ArgMatches, context: &mut Context) -> Result<Option<String>> {
=======
fn step(_: ArgMatches, context: &mut Context) -> Result<Option<String>> {
>>>>>>> 704a5948
    let (stop, _) = context.step();
    if stop == StoppingFlag::DidStop {
        context.stopped_ = StoppingFlag::DidStop;
        Ok(Some(String::from("Execution stopped")))
    } else {
        Ok(None)
    }
}

fn repl_run(args: &Args) {
    // instantiate repl
    let mut repl = Repl::new(Context::new(args))
        .with_name("REPL")
        .with_version("v0.1.0")
        .with_description("Valida VM REPL")
        .with_banner("Start by using keywords")
        .with_command(Command::new("x").about("read machine state"), status)
        .with_command(
            Command::new("s")
                .arg(Arg::new("num_steps").required(false))
                .about("step assembly"),
            step,
        )
        .with_command(
            Command::new("f")
                .arg(Arg::new("size").required(false))
                .about("show frame"),
            show_frame,
        )
        .with_command(
            Command::new("lf").about("show last frame and current frame"),
            last_frame,
        )
        .with_command(
            Command::new("b")
                .arg(Arg::new("pc").required(false))
                .about("set break point at"),
            set_bp,
        )
        .with_command(
            Command::new("r").about("run until stop or breakpoint"),
            run_until,
        )
        .with_command(
            Command::new("l")
                .about("list instruction at current PC")
                .arg(Arg::new("size").required(false)),
            list_instrs,
        )
        .with_command(
            Command::new("m")
                .arg(Arg::new("addr").required(true))
                .about("show memory at address"),
            show_memory,
        )
        .with_command(
            Command::new("reset").about("reset machine state!"),
            init_context,
        );

    let _ = repl.run();
}

fn main() {
    let args = Args::parse();

    if args.action == "interactive" {
        repl_run(&args);
        return;
    }

    let mut machine = BasicMachine::<BabyBear>::default();
    let Program { code, data } = load_executable_file(
        fs::read(&args.program)
            .expect(format!("Failed to read executable file: {}", &args.program).as_str()),
    );
    machine.program_mut().set_program_rom(&code);
    machine.cpu_mut().fp = args.stack_height;
    machine.cpu_mut().save_register_state();
    machine.static_data_mut().load(data);

    // Run the program
    machine.run(&code, &mut StdinAdviceProvider);

    type Val = BabyBear;
    type Challenge = BinomialExtensionField<Val, 5>;
    type PackedChallenge = BinomialExtensionField<<Val as Field>::Packing, 5>;

    type Mds16 = CosetMds<Val, 16>;
    let mds16 = Mds16::default();

    type Perm16 = Poseidon<Val, Mds16, 16, 5>;
    let mut rng: Pcg64 = Seeder::from("validia seed").make_rng();
    let perm16 = Perm16::new_from_rng(4, 22, mds16, &mut rng);

    type MyHash = SerializingHasher32<Keccak256Hash>;
    let hash = MyHash::new(Keccak256Hash {});

    type MyCompress = CompressionFunctionFromHasher<Val, MyHash, 2, 8>;
    let compress = MyCompress::new(hash);

    type ValMmcs = FieldMerkleTreeMmcs<Val, MyHash, MyCompress, 8>;
    let val_mmcs = ValMmcs::new(hash, compress);

    type ChallengeMmcs = ExtensionMmcs<Val, Challenge, ValMmcs>;
    let challenge_mmcs = ChallengeMmcs::new(val_mmcs.clone());

    type Dft = Radix2DitParallel;
    let dft = Dft::default();

    type Challenger = DuplexChallenger<Val, Perm16, 16>;

    type MyFriConfig = TwoAdicFriPcsConfig<Val, Challenge, Challenger, Dft, ValMmcs, ChallengeMmcs>;
    let fri_config = FriConfig {
        log_blowup: 1,
        num_queries: 40,
        proof_of_work_bits: 8,
        mmcs: challenge_mmcs,
    };

    type Pcs = TwoAdicFriPcs<MyFriConfig>;
    type MyConfig = StarkConfigImpl<Val, Challenge, PackedChallenge, Pcs, Challenger>;

    let pcs = Pcs::new(fri_config, dft, val_mmcs);

    let challenger = Challenger::new(perm16);
    let config = MyConfig::new(pcs, challenger);

    if args.action == "run" {
        let mut action_file;
        match File::create(args.action_file) {
            Ok(file) => {
                action_file = file;
            }
            Err(e) => {
                stdout().write(e.to_string().as_bytes()).unwrap();
                return ();
            }
        }
        action_file.write_all(&machine.output().bytes()).unwrap();
    } else if args.action == "prove" {
        let mut action_file;
        match File::create(args.action_file) {
            Ok(file) => {
                action_file = file;
            }
            Err(e) => {
                stdout().write(e.to_string().as_bytes()).unwrap();
                return ();
            }
        }
        let proof = machine.prove(&config);
        debug_assert!(machine.verify(&config, &proof).is_ok());
        let mut bytes = vec![];
        ciborium::into_writer(&proof, &mut bytes).expect("Proof serialization failed");
        action_file.write(&bytes).expect("Writing proof failed");
        stdout().write("Proof successful\n".as_bytes()).unwrap();
    } else if args.action == "verify" {
        let bytes = std::fs::read(args.action_file).expect("File reading failed");
        let proof: MachineProof<MyConfig> =
            ciborium::from_reader(bytes.as_slice()).expect("Proof deserialization failed");
        let verification_result = machine.verify(&config, &proof);
        match verification_result {
            Ok(_) => {
                stdout().write("Proof verified\n".as_bytes()).unwrap();
            }
            Err(_) => {
                stdout()
                    .write("Proof verification failed\n".as_bytes())
                    .unwrap();
            }
        }
    } else {
        stdout()
            .write("Action name unrecognized".as_bytes())
            .unwrap();
    }
}<|MERGE_RESOLUTION|>--- conflicted
+++ resolved
@@ -232,11 +232,7 @@
     Ok(Some(memory))
 }
 
-<<<<<<< HEAD
 fn run_until(_args: ArgMatches, context: &mut Context) -> Result<Option<String>> {
-=======
-fn run_until(_: ArgMatches, context: &mut Context) -> Result<Option<String>> {
->>>>>>> 704a5948
     let mut message = String::new();
     loop {
         let (stop, pc) = context.step();
@@ -253,11 +249,7 @@
     Ok(Some(message))
 }
 
-<<<<<<< HEAD
 fn step(_args: ArgMatches, context: &mut Context) -> Result<Option<String>> {
-=======
-fn step(_: ArgMatches, context: &mut Context) -> Result<Option<String>> {
->>>>>>> 704a5948
     let (stop, _) = context.step();
     if stop == StoppingFlag::DidStop {
         context.stopped_ = StoppingFlag::DidStop;
