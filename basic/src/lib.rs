--- conflicted
+++ resolved
@@ -300,11 +300,7 @@
         machine.cpu_mut().fp = 0x1000;
         machine.cpu_mut().save_register_state(); // TODO: Initial register state should be saved
                                                  // automatically by the machine, not manually here
-<<<<<<< HEAD
         machine.run(rom);
-        machine.prove();
-=======
-        machine.run(rom, public_mem);
 
         type Val = Mersenne31;
         type Challenge = Val; // TODO
@@ -321,7 +317,6 @@
         let challenger = DuplexChallenger::new(perm);
         let config = StarkConfigImpl::<Val, Challenge, PackedChallenge, _, _>::new(pcs, challenger);
         machine.prove(&config);
->>>>>>> d88cc555
 
         assert_eq!(machine.cpu().clock, 191);
         assert_eq!(machine.cpu().operations.len(), 191);
