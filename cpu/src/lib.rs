#![no_std]

extern crate alloc;

use crate::columns::{CpuCols, CPU_COL_MAP, NUM_CPU_COLS};
use alloc::format;
use alloc::vec;
use alloc::vec::Vec;
use core::iter;
use core::marker::Sync;
use core::mem::transmute;
use valida_bus::{MachineWithGeneralBus, MachineWithMemBus, MachineWithProgramBus};
use valida_machine::{
    instructions, AdviceProvider, Chip, Instruction, InstructionWord, Interaction, Operands, Word,
};
use valida_memory::{MachineWithMemoryChip, Operation as MemoryOperation};
<<<<<<< HEAD
use valida_opcodes::{
    BEQ, BNE, IMM32, JAL, JALV, LOAD32, READ_ADVICE, STOP, STORE32};
=======
use valida_opcodes::{BEQ, BNE, IMM32, JAL, JALV, LOAD32, READ_ADVICE, STOP, STORE32};
>>>>>>> 292d0695
use valida_util::batch_multiplicative_inverse;

use p3_air::VirtualPairCol;
use p3_field::PrimeField;
use p3_matrix::dense::RowMajorMatrix;
use p3_maybe_rayon::*;

pub mod columns;
pub mod stark;

#[derive(Clone)]
pub enum Operation {
    Store32,
    Load32,
    Jal,
    Jalv,
    Beq(Option<Word<u8>> /*imm*/),
    Bne(Option<Word<u8>> /*imm*/),
    Imm32,
    Bus(Option<Word<u8>> /*imm*/),
    BusWithMemory(Option<Word<u8>> /*imm*/),
    ReadAdvice,
    Stop,
}

#[derive(Default)]
pub struct CpuChip {
    pub clock: u32,
    pub pc: u32,
    pub fp: u32,
    pub registers: Vec<Registers>,
    pub operations: Vec<Operation>,
    pub instructions: Vec<InstructionWord<i32>>,
}

#[derive(Default)]
pub struct Registers {
    pc: u32,
    fp: u32,
}

pub const BYTES_PER_INSTR: u32 = 24; // 4 bytes per word * 6 words per instruction

impl<M> Chip<M> for CpuChip
where
    M: MachineWithProgramBus
        + MachineWithMemoryChip
        + MachineWithGeneralBus
        + MachineWithMemBus
        + Sync,
{
    fn generate_trace(&self, machine: &M) -> RowMajorMatrix<M::F> {
        let mut rows = self
            .operations
            .par_iter()
            .enumerate()
            .map(|(n, op)| self.op_to_row(n, op, machine))
            .collect::<Vec<_>>();

        // Set diff, diff_inv, and not_equal
        Self::compute_word_diffs(&mut rows);

        let mut trace =
            RowMajorMatrix::new(rows.into_iter().flatten().collect::<Vec<_>>(), NUM_CPU_COLS);

        Self::pad_to_power_of_two(&mut trace.values);

        trace
    }

    fn global_sends(&self, machine: &M) -> Vec<Interaction<M::F>> {
        // Memory bus channels
        let mem_sends = (0..3).map(|i| {
            let channel = &CPU_COL_MAP.mem_channels[i];
            let is_read = VirtualPairCol::single_main(channel.is_read);
            let clk = VirtualPairCol::single_main(CPU_COL_MAP.clk);
            let addr = VirtualPairCol::single_main(channel.addr);
            let value = channel.value.0.map(VirtualPairCol::single_main);

            let mut fields = vec![is_read, clk, addr];
            fields.extend(value);

            Interaction {
                fields,
                count: VirtualPairCol::single_main(channel.used),
                argument_index: machine.mem_bus(),
            }
        });

        // General bus channel
        let mut fields = vec![VirtualPairCol::single_main(CPU_COL_MAP.instruction.opcode)];
        fields.extend(
            CPU_COL_MAP
                .mem_channels
                .iter()
                .map(|c| c.value.into_iter().map(VirtualPairCol::single_main))
                .flatten()
                .collect::<Vec<_>>(),
        );
        fields.push(VirtualPairCol::single_main(
            CPU_COL_MAP.chip_channel.clk_or_zero,
        ));
        let send_general = Interaction {
            fields,
            count: VirtualPairCol::single_main(CPU_COL_MAP.opcode_flags.is_bus_op),
            argument_index: machine.general_bus(),
        };

        // Program ROM bus channel
        let pc = VirtualPairCol::single_main(CPU_COL_MAP.pc);
        let opcode = VirtualPairCol::single_main(CPU_COL_MAP.instruction.opcode);
        let mut fields = vec![pc, opcode];
        fields.extend(
            CPU_COL_MAP
                .instruction
                .operands
                .0
                .map(|op| VirtualPairCol::single_main(op)),
        );
        let send_program = Interaction {
            fields,
            count: VirtualPairCol::one(),
            argument_index: machine.program_bus(),
        };

        mem_sends
            .chain(iter::once(send_general))
            .chain(iter::once(send_program))
            .collect()
    }
}

impl CpuChip {
    fn op_to_row<F: PrimeField, M: MachineWithMemoryChip<F = F>>(
        &self,
        clk: usize,
        op: &Operation,
        machine: &M,
    ) -> [F; NUM_CPU_COLS]
    where
        M: MachineWithMemoryChip,
    {
        let mut row = [F::zero(); NUM_CPU_COLS];
        let cols: &mut CpuCols<F> = unsafe { transmute(&mut row) };

        cols.pc = F::from_canonical_u32(self.registers[clk].pc);
        cols.fp = F::from_canonical_u32(self.registers[clk].fp);
        cols.clk = F::from_canonical_usize(clk);

        self.set_instruction_values(clk, cols);
        self.set_memory_channel_values(clk, cols, machine);

        match op {
            Operation::Store32 => {
                cols.opcode_flags.is_store = F::one();
            }
            Operation::Load32 => {
                cols.opcode_flags.is_load = F::one();
            }
            Operation::Jal => {
                cols.opcode_flags.is_jal = F::one();
            }
            Operation::Jalv => {
                cols.opcode_flags.is_jalv = F::one();
            }
            Operation::Beq(imm) => {
                cols.opcode_flags.is_beq = F::one();
                self.set_imm_value(cols, *imm);
            }
            Operation::Bne(imm) => {
                cols.opcode_flags.is_bne = F::one();
                self.set_imm_value(cols, *imm);
            }
            Operation::Imm32 => {
                cols.opcode_flags.is_imm32 = F::one();
            }
            Operation::Bus(imm) => {
                cols.opcode_flags.is_bus_op = F::one();
                self.set_imm_value(cols, *imm);
            }
            Operation::BusWithMemory(imm) => {
                cols.opcode_flags.is_bus_op = F::one();
                cols.opcode_flags.is_bus_op_with_mem = F::one();
                self.set_imm_value(cols, *imm);
            }
            Operation::ReadAdvice => {
                cols.opcode_flags.is_advice = F::one();
            }
            Operation::Stop => {
                cols.opcode_flags.is_stop = F::one();
            }
        }

        row
    }

    fn set_instruction_values<F: PrimeField>(&self, clk: usize, cols: &mut CpuCols<F>) {
        cols.instruction.opcode = F::from_canonical_u32(self.instructions[clk].opcode);
        cols.instruction.operands =
            Operands::<F>::from_i32_slice(&self.instructions[clk].operands.0);
    }

    fn set_memory_channel_values<F: PrimeField, M: MachineWithMemoryChip<F = F>>(
        &self,
        clk: usize,
        cols: &mut CpuCols<F>,
        machine: &M,
    ) {
        cols.mem_channels[0].is_read = F::one();
        cols.mem_channels[1].is_read = F::one();
        cols.mem_channels[2].is_read = F::zero();

        let memory = machine.mem();
        for ops in memory.operations.get(&(clk as u32)).iter() {
            let mut is_first_read = true;
            for op in ops.iter() {
                match op {
                    MemoryOperation::Read(addr, value) => {
                        if is_first_read {
                            cols.mem_channels[0].used = F::one();
                            cols.mem_channels[0].addr = F::from_canonical_u32(*addr);
                            cols.mem_channels[0].value = value.transform(F::from_canonical_u8);
                            is_first_read = false;
                        } else {
                            cols.mem_channels[1].used = F::one();
                            cols.mem_channels[1].addr = F::from_canonical_u32(*addr);
                            cols.mem_channels[1].value = value.transform(F::from_canonical_u8);
                        }
                    }
                    MemoryOperation::Write(addr, value) => {
                        cols.mem_channels[2].used = F::one();
                        cols.mem_channels[2].addr = F::from_canonical_u32(*addr);
                        cols.mem_channels[2].value = value.transform(F::from_canonical_u8);
                    }
                    _ => {}
                }
            }
        }
    }

    fn compute_word_diffs<F: PrimeField>(rows: &mut Vec<[F; NUM_CPU_COLS]>) {
        // Compute `diff`
        let mut diff = vec![F::zero(); rows.len()];
        for n in 0..rows.len() {
            let word_1 = CPU_COL_MAP.mem_channels[0]
                .value
                .into_iter()
                .map(|i| rows[n][i])
                .collect::<Vec<_>>();
            let word_2 = CPU_COL_MAP.mem_channels[1]
                .value
                .into_iter()
                .map(|i| rows[n][i])
                .collect::<Vec<_>>();
            for (a, b) in word_1.into_iter().zip(word_2) {
                diff[n] += (a - b) * (a - b);
            }
        }

        // Compute `diff_inv`
        let diff_inv = batch_multiplicative_inverse(diff.clone());

        // Set trace values
        for n in 0..rows.len() {
            rows[n][CPU_COL_MAP.diff] = diff[n];
            rows[n][CPU_COL_MAP.diff_inv] = diff_inv[n];
            if diff[n] != F::zero() {
                rows[n][CPU_COL_MAP.not_equal] = F::one();
            }
        }
    }

    fn pad_to_power_of_two<F: PrimeField>(values: &mut Vec<F>) {
        let len = values.len();
        let n_real_rows = values.len() / NUM_CPU_COLS;

        let last_row = &values[len - NUM_CPU_COLS..];
        let pc = last_row[CPU_COL_MAP.pc];
        let fp = last_row[CPU_COL_MAP.fp];
        let clk = last_row[CPU_COL_MAP.clk];

        values.resize(n_real_rows.next_power_of_two() * NUM_CPU_COLS, F::zero());

        // Interpret values as a slice of arrays of length `NUM_CPU_COLS`
        let rows = unsafe {
            core::slice::from_raw_parts_mut(
                values.as_mut_ptr() as *mut [F; NUM_CPU_COLS],
                values.len() / NUM_CPU_COLS,
            )
        };

        rows[n_real_rows..]
            .par_iter_mut()
            .enumerate()
            .for_each(|(n, padded_row)| {
                padded_row[CPU_COL_MAP.pc] = pc;
                padded_row[CPU_COL_MAP.fp] = fp;
                padded_row[CPU_COL_MAP.clk] = clk + F::from_canonical_u32(n as u32 + 1);

                // STOP instructions
                padded_row[CPU_COL_MAP.opcode_flags.is_stop] = F::one();
                padded_row[CPU_COL_MAP.instruction.opcode] = F::from_canonical_u32(STOP);

                // Memory columns
                padded_row[CPU_COL_MAP.mem_channels[0].is_read] = F::one();
                padded_row[CPU_COL_MAP.mem_channels[1].is_read] = F::one();
                padded_row[CPU_COL_MAP.mem_channels[2].is_read] = F::zero();
            });
    }

    fn set_imm_value<F: PrimeField>(&self, cols: &mut CpuCols<F>, imm: Option<Word<u8>>) {
        if let Some(imm) = imm {
            cols.opcode_flags.is_imm_op = F::one();
            cols.mem_channels[1].value = imm.transform(F::from_canonical_u8);
        }
    }
}

pub trait MachineWithCpuChip: MachineWithMemoryChip {
    fn cpu(&self) -> &CpuChip;
    fn cpu_mut(&mut self) -> &mut CpuChip;
}

instructions!(
    Load32Instruction,
    Store32Instruction,
    JalInstruction,
    JalvInstruction,
    BeqInstruction,
    BneInstruction,
    Imm32Instruction,
    ReadAdviceInstruction,
    StopInstruction
);

/// Non-deterministic instructions

impl<M> Instruction<M> for ReadAdviceInstruction
where
    M: MachineWithCpuChip,
{
    const OPCODE: u32 = READ_ADVICE;

    fn execute(_state: &mut M, _ops: Operands<i32>) {
        panic!("execute_with_advice should be called instead");
    }

    fn execute_with_advice<Adv>(state: &mut M, ops: Operands<i32>, advice: &mut Adv)
    where
        M: MachineWithCpuChip,
        Adv: AdviceProvider,
    {
        let clk = state.cpu().clock;
        let fp = state.cpu().fp as i32;
        let mem_addr = fp + ops.a();

        // Read from the advice tape into memory
        let advice_byte = advice.get_advice().expect("No more advice");
        state
            .mem_mut()
            .write(clk, mem_addr as u32, Word::from_u8(advice_byte), true);

        state.cpu_mut().pc += 1;
        state
            .cpu_mut()
            .push_op(Operation::ReadAdvice, <Self as Instruction<M>>::OPCODE, ops);
    }
}

/// Deterministic instructions

impl<M> Instruction<M> for Load32Instruction
where
    M: MachineWithCpuChip,
{
    const OPCODE: u32 = LOAD32;

    fn execute(state: &mut M, ops: Operands<i32>) {
        let opcode = <Self as Instruction<M>>::OPCODE;
        let clk = state.cpu().clock;
        let pc = state.cpu().pc;
        let fp = state.cpu().fp;
        let read_addr_1 = (fp as i32 + ops.c()) as u32;
        let read_addr_2 = state.mem_mut().read(clk, read_addr_1, true, pc, opcode, 0, "");
        let write_addr = (state.cpu().fp as i32 + ops.a()) as u32;
        let cell = state.mem_mut().read(clk, read_addr_2.into(), true, pc, opcode, 1, &format!("fp = {}, c = {}, [fp+c] = {:?}", fp as i32, ops.c() as u32, read_addr_2));
        state.mem_mut().write(clk, write_addr, cell, true);
        state.cpu_mut().pc += 1;
        state
            .cpu_mut()
            .push_op(Operation::Load32, opcode, ops);
    }
}

impl<M> Instruction<M> for Store32Instruction
where
    M: MachineWithCpuChip,
{
    const OPCODE: u32 = STORE32;

    fn execute(state: &mut M, ops: Operands<i32>) {
        let opcode = <Self as Instruction<M>>::OPCODE;
        let clk = state.cpu().clock;
        let read_addr = (state.cpu().fp as i32 + ops.c()) as u32;
        let write_addr_loc = (state.cpu().fp as i32 + ops.b()) as u32;
        let pc = state.cpu().pc;
        let write_addr = state.mem_mut().read(clk, write_addr_loc.into(), true, pc, opcode, 0, "");
        let cell = state.mem_mut().read(clk, read_addr, true, pc, opcode, 1, "");
        state.mem_mut().write(clk, write_addr.into(), cell, true);
        state.cpu_mut().pc += 1;
        state
            .cpu_mut()
            .push_op(Operation::Store32, opcode, ops);
    }
}

impl<M> Instruction<M> for JalInstruction
where
    M: MachineWithCpuChip,
{
    const OPCODE: u32 = JAL;

    fn execute(state: &mut M, ops: Operands<i32>) {
        let clk = state.cpu().clock;
        // Store 24 * (pc + 1) to local stack variable at offset a
        let write_addr = (state.cpu().fp as i32 + ops.a()) as u32;
        let next_pc = state.cpu().pc + 1;
        state.mem_mut().write(clk, write_addr, (BYTES_PER_INSTR * next_pc).into(), true);
        // Set pc to the field element b / 24
        state.cpu_mut().pc = (ops.b() as u32) / BYTES_PER_INSTR;
        // Set fp to fp + c
        state.cpu_mut().fp = (state.cpu().fp as i32 + ops.c()) as u32;
        state
            .cpu_mut()
            .push_op(Operation::Jal, <Self as Instruction<M>>::OPCODE, ops);
    }
}

impl<M> Instruction<M> for JalvInstruction
where
    M: MachineWithCpuChip,
{
    const OPCODE: u32 = JALV;

    fn execute(state: &mut M, ops: Operands<i32>) {
        let opcode = <Self as Instruction<M>>::OPCODE;
        let clk = state.cpu().clock;
        let pc = state.cpu().pc;
        // Store pc + 1 to local stack variable at offset a
        let write_addr = (state.cpu().fp as i32 + ops.a()) as u32;
        let next_pc = state.cpu().pc + 1;
        state.mem_mut().write(clk, write_addr, (BYTES_PER_INSTR * next_pc).into(), true);
        // Set pc to the field element [b]
        let read_addr = (state.cpu().fp as i32 + ops.b()) as u32;
        state.cpu_mut().pc =
          <Word<u8> as Into<u32>>::into(state.mem_mut().read(clk, read_addr, true, pc, opcode, 0, ""))
            / BYTES_PER_INSTR;
        // Set fp to [c]
        let read_addr = (state.cpu().fp as i32 + ops.c()) as u32;
        let cell: u32 = state.mem_mut().read(clk, read_addr, true, pc, opcode, 2, "").into();
        state.cpu_mut().fp += cell;
        state
            .cpu_mut()
            .push_op(Operation::Jalv, opcode, ops);
    }
}

impl<M> Instruction<M> for BeqInstruction
where
    M: MachineWithCpuChip,
{
    const OPCODE: u32 = BEQ;

    fn execute(state: &mut M, ops: Operands<i32>) {
        let opcode = <Self as Instruction<M>>::OPCODE;
        let clk = state.cpu().clock;
        let mut imm: Option<Word<u8>> = None;
        let read_addr_1 = (state.cpu().fp as i32 + ops.b()) as u32;
        let pc = state.cpu().pc;
        let cell_1 = state.mem_mut().read(clk, read_addr_1, true, pc, opcode, 0, "");
        let cell_2 = if ops.is_imm() == 1 {
            let c = (ops.c() as u32).into();
            imm = Some(c);
            c
        } else {
            let read_addr_2 = (state.cpu().fp as i32 + ops.c()) as u32;
            state.mem_mut().read(clk, read_addr_2, true, pc, opcode, 1, "")
        };
        if cell_1 == cell_2 {
            state.cpu_mut().pc = (ops.a() as u32) / BYTES_PER_INSTR;
        } else {
            state.cpu_mut().pc = state.cpu().pc + 1;
        }
        state
            .cpu_mut()
            .push_op(Operation::Beq(imm), opcode, ops);
    }
}

impl<M> Instruction<M> for BneInstruction
where
    M: MachineWithCpuChip,
{
    const OPCODE: u32 = BNE;

    fn execute(state: &mut M, ops: Operands<i32>) {
        let opcode = <Self as Instruction<M>>::OPCODE;
        let clk = state.cpu().clock;
        let mut imm: Option<Word<u8>> = None;
        let read_addr_1 = (state.cpu().fp as i32 + ops.b()) as u32;
        let pc = state.cpu().pc;
        let cell_1 = state.mem_mut().read(clk, read_addr_1, true, pc, opcode, 0, "");
        let cell_2 = if ops.is_imm() == 1 {
            let c = (ops.c() as u32).into();
            imm = Some(c);
            c
        } else {
            let read_addr_2 = (state.cpu().fp as i32 + ops.c()) as u32;
            state.mem_mut().read(clk, read_addr_2, true, pc, opcode, 1, "")
        };
        if cell_1 != cell_2 {
            state.cpu_mut().pc = (ops.a() as u32) / BYTES_PER_INSTR;
        } else {
            state.cpu_mut().pc = state.cpu().pc + 1;
        }
        state
            .cpu_mut()
            .push_op(Operation::Bne(imm), opcode, ops);
    }
}

impl<M> Instruction<M> for Imm32Instruction
where
    M: MachineWithCpuChip,
{
    const OPCODE: u32 = IMM32;

    fn execute(state: &mut M, ops: Operands<i32>) {
        let clk = state.cpu().clock;
        let write_addr = (state.cpu().fp as i32 + ops.a()) as u32;
        let value = Word([ops.b() as u8, ops.c() as u8, ops.d() as u8, ops.e() as u8]);
        state.mem_mut().write(clk, write_addr, value.into(), true);
        state.cpu_mut().pc += 1;
        state
            .cpu_mut()
            .push_op(Operation::Imm32, <Self as Instruction<M>>::OPCODE, ops);
    }
}

impl<M> Instruction<M> for StopInstruction
where
    M: MachineWithCpuChip,
{
    const OPCODE: u32 = STOP;

    fn execute(state: &mut M, ops: Operands<i32>) {
        state.cpu_mut().pc = state.cpu().pc;
        state
            .cpu_mut()
            .push_op(Operation::Stop, <Self as Instruction<M>>::OPCODE, ops);
    }
}

impl CpuChip {
    pub fn push_bus_op_with_memory(
        &mut self,
        imm: Option<Word<u8>>,
        opcode: u32,
        operands: Operands<i32>,
    ) {
        self.pc += 1;
        self.push_op(Operation::BusWithMemory(imm), opcode, operands);
    }

    pub fn push_bus_op(&mut self, imm: Option<Word<u8>>, opcode: u32, operands: Operands<i32>) {
        self.pc += 1;
        self.push_op(Operation::Bus(imm), opcode, operands);
    }

    pub fn push_op(&mut self, op: Operation, opcode: u32, operands: Operands<i32>) {
        self.operations.push(op);
        self.instructions.push(InstructionWord { opcode, operands });
        self.save_register_state();
        self.clock += 1;
    }

    pub fn save_register_state(&mut self) {
        let registers = Registers {
            pc: self.pc,
            fp: self.fp,
        };
        self.registers.push(registers);
    }
}<|MERGE_RESOLUTION|>--- conflicted
+++ resolved
@@ -14,12 +14,7 @@
     instructions, AdviceProvider, Chip, Instruction, InstructionWord, Interaction, Operands, Word,
 };
 use valida_memory::{MachineWithMemoryChip, Operation as MemoryOperation};
-<<<<<<< HEAD
-use valida_opcodes::{
-    BEQ, BNE, IMM32, JAL, JALV, LOAD32, READ_ADVICE, STOP, STORE32};
-=======
 use valida_opcodes::{BEQ, BNE, IMM32, JAL, JALV, LOAD32, READ_ADVICE, STOP, STORE32};
->>>>>>> 292d0695
 use valida_util::batch_multiplicative_inverse;
 
 use p3_air::VirtualPairCol;
