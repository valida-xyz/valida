--- conflicted
+++ resolved
@@ -112,16 +112,12 @@
                         // (0, 0, 0, 0, 0)
                         operands.extend(vec![0; 5]);
                     }
-<<<<<<< HEAD
-                    "addi" | "subi" | "muli" | "divi" | "sdivi"| "lti" | "shli" | "shri" | "beqi"
-=======
                     "add" | "sub" | "mul" | "div" | "lt" | "shl" | "shr" | "beq" | "bne"
                     | "and" | "or" | "xor" | "jal" | "jalv" => {
                         // (a, b, c, 0, 0)
                         operands.extend(vec![0; 2]);
                     }
-                    "addi" | "subi" | "muli" | "divi" | "lti" | "shli" | "shri" | "beqi"
->>>>>>> 292d0695
+                    "addi" | "subi" | "muli" | "divi" | "sdivi"| "lti" | "shli" | "shri" | "beqi"
                     | "bnei" | "andi" | "ori" | "xori" => {
                         // (a, b, c, 0, 1)
                         operands.extend(vec![0, 1]);
