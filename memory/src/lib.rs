--- conflicted
+++ resolved
@@ -10,16 +10,11 @@
 use p3_air::VirtualPairCol;
 use p3_field::{Field, PrimeField};
 use p3_matrix::dense::RowMajorMatrix;
-<<<<<<< HEAD
 use p3_maybe_rayon::prelude::*;
+use valida_bus::MachineWithMemBus;
 use valida_machine::config::StarkConfig;
-=======
-use p3_maybe_rayon::*;
-use p3_uni_stark::StarkConfig;
-use valida_bus::MachineWithMemBus;
 use valida_machine::{BusArgument, Chip, Interaction, Machine, Word};
-use valida_util::batch_multiplicative_inverse;
->>>>>>> 30194313
+use valida_util::batch_multiplicative_inverse_allowing_zero;
 
 pub mod columns;
 pub mod stark;
@@ -298,7 +293,7 @@
         for n in 0..(rows.len() - 1) {
             let addr = ops[n].1.get_address();
             let addr_next = ops[n + 1].1.get_address();
-            let value = if (addr_next - addr) != 0 {
+            let value = if addr_next != addr {
                 addr_next - addr
             } else {
                 let clk = ops[n].0;
@@ -310,7 +305,7 @@
         }
 
         // Compute `diff_inv`
-        let diff_inv = batch_multiplicative_inverse(diff.clone());
+        let diff_inv = batch_multiplicative_inverse_allowing_zero(diff.clone());
 
         // Set trace values
         for n in 0..(rows.len() - 1) {
