--- conflicted
+++ resolved
@@ -62,18 +62,12 @@
         }
     }
 
-<<<<<<< HEAD
-    pub fn read(&mut self, clk: u32, address: u32, log: bool, pc: u32, opcode: u32, ordinal: u32, extra_info: &str) -> Word<u8> {
-        let value = self.cells.get(&address.into()).copied()
-          .unwrap_or_else(|| panic!("memory chip: read before write: {} (pc = {}, opcode = {}, ordinal = {}, extra_info = {})", address, pc, opcode, ordinal, extra_info));
-=======
     pub fn read(&mut self, clk: u32, address: u32, log: bool) -> Word<u8> {
         let value = self
             .cells
             .get(&address.into())
             .copied()
             .unwrap_or_else(|| panic!("Read from uninitialized address {}", address));
->>>>>>> 292d0695
         if log {
             self.operations
                 .entry(clk)
