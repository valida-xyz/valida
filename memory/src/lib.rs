#![no_std]

extern crate alloc;

use crate::columns::{MemoryCols, MEM_COL_MAP, MEM_LOOKUPS, NUM_MEM_COLS};
use alloc::collections::BTreeMap;
use alloc::vec::Vec;
use core::mem::transmute;
<<<<<<< HEAD
use p3_field::{AbstractField, Field, Field32};
=======
use valida_machine::{
    lookup::{LogUp, LookupArgument},
    Chip, Machine, Word,
};
use valida_util::to_rows;

use p3_field::field::{AbstractField, Field, Field32};
use p3_matrix::dense::RowMajorMatrix;
>>>>>>> c63eea06
use p3_mersenne_31::Mersenne31 as Fp;

pub mod columns;
mod stark;

#[derive(Copy, Clone)]
pub enum Operation {
    Read(Fp, Word<Fp>),
    Write(Fp, Word<Fp>),
    DummyRead(Fp, Word<Fp>),
}

impl Operation {
    pub fn get_address(&self) -> Fp {
        match self {
            Operation::Read(addr, _) => *addr,
            Operation::Write(addr, _) => *addr,
            Operation::DummyRead(addr, _) => *addr,
        }
    }
    pub fn get_value(&self) -> Word<Fp> {
        match self {
            Operation::Read(_, value) => *value,
            Operation::Write(_, value) => *value,
            Operation::DummyRead(_, value) => *value,
        }
    }
}

pub struct MemoryChip {
    pub cells: BTreeMap<Fp, Word<Fp>>,
    pub operations: BTreeMap<Fp, Vec<Operation>>,
}

pub trait MachineWithMemoryChip: Machine {
    fn mem(&self) -> &MemoryChip;
    fn mem_mut(&mut self) -> &mut MemoryChip;
}

impl MemoryChip {
    pub fn new() -> Self {
        Self {
            cells: BTreeMap::new(),
            operations: BTreeMap::new(),
        }
    }

    pub fn read<A: Into<Fp> + Copy>(&mut self, clk: Fp, address: A, log: bool) -> Word<Fp> {
        let value = self.cells.get(&address.into()).copied().unwrap();
        if log {
            self.operations
                .entry(clk)
                .or_insert_with(Vec::new)
                .push(Operation::Read(address.into(), value));
        }
        value
    }

    pub fn write<V: Into<Word<Fp>> + Copy>(&mut self, clk: Fp, address: Fp, value: V, log: bool) {
        if log {
            self.operations
                .entry(clk)
                .or_insert_with(Vec::new)
                .push(Operation::Write(address, value.into()));
        }
        self.cells.insert(address, value.into());
    }
}

impl<M> Chip<M> for MemoryChip
where
    M: MachineWithMemoryChip,
{
    type F = Fp;
    type FE = Fp; // TODO

    const NUM_COLS: usize = NUM_MEM_COLS;

    // TODO: Parallelize with rayon
    fn generate_trace(&self, machine: &M) -> Vec<[Fp; NUM_MEM_COLS]> {
        let mut ops = self
            .operations
            .iter()
            .flat_map(|(clk, ops)| {
                ops.iter()
                    .map(|op| (*clk, *op))
                    .collect::<Vec<(Fp, Operation)>>()
            })
            .collect::<Vec<_>>();

        // Sort first by addr, then by clk
        ops.sort_by_key(|(clk, op)| (op.get_address(), *clk));

        // Ensure consecutive sorted clock cycles for an address differ no more than
        // the length of the table
        Self::insert_dummy_reads(&mut ops);

        let mut rows = ops
            .into_iter()
            .enumerate()
            .map(|(n, (clk, op))| self.op_to_row(n, clk.as_canonical_u32() as usize, op, machine))
            .collect::<Vec<_>>();

        // Compute address difference values
        Self::compute_address_diffs(&mut rows);

        rows
    }

    fn generate_permutation_trace(
        &self,
        machine: &M,
        main_trace: RowMajorMatrix<F>,
        random_elements: Vec<Fp>,
    ) -> RowMajorMatrix<F> {
        LogUp::new(MEM_LOOKUPS, &main_trace).build_trace(random_elements);
    }
}

impl MemoryChip {
    fn op_to_row<N, M>(&self, n: N, clk: N, op: Operation, _machine: &M) -> [Fp; NUM_MEM_COLS]
    where
        N: Into<usize>,
        M: MachineWithMemoryChip,
    {
        let mut cols = MemoryCols::<Fp>::default();
        cols.clk = Fp::from(clk.into() as u32);
        cols.counter = Fp::from(n.into() as u32);

        match op {
            Operation::Read(addr, value) => {
                cols.is_read = Fp::ONE;
                cols.addr = addr;
                cols.value = value;
            }
            Operation::Write(addr, value) => {
                cols.addr = addr;
                cols.value = value;
            }
            Operation::DummyRead(addr, value) => {
                cols.addr = addr;
                cols.value = value;
                cols.is_dummy = Fp::ONE;
            }
        }

        let row: [Fp; NUM_MEM_COLS] = unsafe { transmute(cols) };
        row
    }

    fn insert_dummy_reads(ops: &mut Vec<(Fp, Operation)>) {
        let table_len = ops.len() as u32;
        let mut dummy_ops = Vec::new();
        for (op1, op2) in ops.iter().zip(ops.iter().skip(1)) {
            let addr_diff = op2.1.get_address() - op1.1.get_address();
            if addr_diff != Fp::ZERO {
                continue;
            }
            let clk_diff = (op2.0 - op1.0).as_canonical_u32();
            if clk_diff > table_len {
                let num_dummy_ops = clk_diff / table_len;
                for j in 0..num_dummy_ops {
                    let dummy_op_clk = op1.0 + Fp::from(table_len) * Fp::from(j as u32 + 1);
                    let dummy_op_addr = op1.1.get_address();
                    let dummy_op_value = op1.1.get_value();
                    dummy_ops.push((
                        dummy_op_clk,
                        Operation::DummyRead(dummy_op_addr, dummy_op_value),
                    ));
                }
            }
        }
        // TODO: Track number of operations at a given address instead of recounting here
        for (clk, op) in dummy_ops.iter() {
            let idx_addr = ops
                .binary_search_by_key(&op.get_address(), |(_, op)| op.get_address())
                .unwrap();
            let num_ops = ops[idx_addr..]
                .iter()
                .take_while(|(_, op2)| op.get_address() == op2.get_address())
                .count();
            let idx_clk =
                ops[idx_addr..(idx_addr + num_ops)].partition_point(|(clk2, _)| clk2 < clk);
            ops.insert(idx_addr + idx_clk, (*clk, *op));
        }
    }

    fn compute_address_diffs(rows: &mut Vec<[Fp; NUM_MEM_COLS]>) {
        // TODO: Use batch inversion
        for n in 0..(rows.len() - 1) {
            let addr = rows[n][MEM_COL_MAP.addr];
            let addr_next = rows[n][MEM_COL_MAP.addr];
            rows[n][MEM_COL_MAP.diff] = addr_next - addr;
            if (addr - addr_next) != Fp::ZERO {
                rows[n][MEM_COL_MAP.diff_inv] = (addr_next - addr).try_inverse().unwrap();
                rows[n][MEM_COL_MAP.addr_not_equal] = Fp::ONE;
            }
        }
    }
}<|MERGE_RESOLUTION|>--- conflicted
+++ resolved
@@ -2,23 +2,14 @@
 
 extern crate alloc;
 
-use crate::columns::{MemoryCols, MEM_COL_MAP, MEM_LOOKUPS, NUM_MEM_COLS};
+use crate::columns::{MemoryCols, MEM_COL_MAP, MEM_LOOKUPS, NUM_MEM_COLS, NUM_MEM_LOOKUPS};
 use alloc::collections::BTreeMap;
 use alloc::vec::Vec;
 use core::mem::transmute;
-<<<<<<< HEAD
-use p3_field::{AbstractField, Field, Field32};
-=======
-use valida_machine::{
-    lookup::{LogUp, LookupArgument},
-    Chip, Machine, Word,
-};
-use valida_util::to_rows;
-
-use p3_field::field::{AbstractField, Field, Field32};
+use p3_field::{AbstractField, AsInt, Field};
 use p3_matrix::dense::RowMajorMatrix;
->>>>>>> c63eea06
 use p3_mersenne_31::Mersenne31 as Fp;
+use valida_machine::{lookup::LogUp, Chip, Machine, Word, LOOKUP_DEGREE_BOUND};
 
 pub mod columns;
 mod stark;
@@ -92,12 +83,9 @@
     M: MachineWithMemoryChip,
 {
     type F = Fp;
-    type FE = Fp; // TODO
-
-    const NUM_COLS: usize = NUM_MEM_COLS;
-
-    // TODO: Parallelize with rayon
-    fn generate_trace(&self, machine: &M) -> Vec<[Fp; NUM_MEM_COLS]> {
+    type FE = Fp; // FIXME
+
+    fn generate_trace(&self, machine: &M) -> RowMajorMatrix<Self::F> {
         let mut ops = self
             .operations
             .iter()
@@ -118,22 +106,23 @@
         let mut rows = ops
             .into_iter()
             .enumerate()
-            .map(|(n, (clk, op))| self.op_to_row(n, clk.as_canonical_u32() as usize, op, machine))
+            .map(|(n, (clk, op))| self.op_to_row(n, clk.as_canonical_uint() as usize, op, machine))
             .collect::<Vec<_>>();
 
         // Compute address difference values
         Self::compute_address_diffs(&mut rows);
 
-        rows
+        RowMajorMatrix::new(rows.concat(), NUM_MEM_COLS)
     }
 
     fn generate_permutation_trace(
         &self,
         machine: &M,
-        main_trace: RowMajorMatrix<F>,
-        random_elements: Vec<Fp>,
-    ) -> RowMajorMatrix<F> {
-        LogUp::new(MEM_LOOKUPS, &main_trace).build_trace(random_elements);
+        main_trace: RowMajorMatrix<Self::F>,
+        random_elements: Vec<Self::FE>,
+    ) -> RowMajorMatrix<Self::F> {
+        LogUp::<NUM_MEM_LOOKUPS, LOOKUP_DEGREE_BOUND>::new(MEM_LOOKUPS)
+            .build_trace(&main_trace, random_elements)
     }
 }
 
@@ -176,7 +165,7 @@
             if addr_diff != Fp::ZERO {
                 continue;
             }
-            let clk_diff = (op2.0 - op1.0).as_canonical_u32();
+            let clk_diff = (op2.0 - op1.0).as_canonical_uint();
             if clk_diff > table_len {
                 let num_dummy_ops = clk_diff / table_len;
                 for j in 0..num_dummy_ops {
