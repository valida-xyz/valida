--- conflicted
+++ resolved
@@ -8,11 +8,7 @@
     "derive",
     "machine",
     "memory",
-<<<<<<< HEAD
     "output",
-    "prover",
-=======
->>>>>>> d88cc555
     "range",
     "util",
     "verifier"
