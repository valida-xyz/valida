[package]
name = "valida-machine"
version = "0.1.0"
edition = "2021"
license = "MIT OR Apache-2.0"

[features]
default = ["std"]
std = []

[dependencies]
byteorder = "1.4.3"
itertools = "0.10.3"

p3-air = { path = "../../Plonky3/air" }
p3-baby-bear = { path = "../../Plonky3/baby-bear" }
p3-commit = { path = "../../Plonky3/commit" }
p3-challenger = { path = "../../Plonky3/challenger" }
p3-dft = { path = "../../Plonky3/dft" }
p3-field = { path = "../../Plonky3/field" }
p3-matrix = { path = "../../Plonky3/matrix" }
p3-maybe-rayon = { path = "../../Plonky3/maybe-rayon" }
p3-util = { path = "../../Plonky3/util" }
<<<<<<< HEAD
p3-uni-stark = { path = "../../Plonky3/uni-stark" }
valida-util = { path = "../util" }
serde = { version = "1.0", default-features = false, features = ["derive"] }
=======

valida-util = { path = "../util" }
>>>>>>> 413bb4c1
<|MERGE_RESOLUTION|>--- conflicted
+++ resolved
@@ -21,11 +21,5 @@
 p3-matrix = { path = "../../Plonky3/matrix" }
 p3-maybe-rayon = { path = "../../Plonky3/maybe-rayon" }
 p3-util = { path = "../../Plonky3/util" }
-<<<<<<< HEAD
 p3-uni-stark = { path = "../../Plonky3/uni-stark" }
 valida-util = { path = "../util" }
-serde = { version = "1.0", default-features = false, features = ["derive"] }
-=======
-
-valida-util = { path = "../util" }
->>>>>>> 413bb4c1
