#![cfg_attr(not(any(test, feature = "std")), no_std)]

extern crate alloc;
extern crate self as valida_machine;

use alloc::vec::Vec;

use byteorder::{ByteOrder, LittleEndian};

pub use crate::core::Word;
pub use chip::{BusArgument, Chip, Interaction, InteractionType, ValidaAirBuilder};
use p3_matrix::dense::RowMajorMatrix;

use crate::proof::MachineProof;
use p3_air::Air;
pub use p3_field::{
    AbstractExtensionField, AbstractField, ExtensionField, Field, PrimeField, PrimeField64,
};
use p3_uni_stark::{
    Commitments, Proof, ProverConstraintFolder, ProverData, StarkConfig, SymbolicAirBuilder,
};
// TODO: some are also re-exported, so they shouldn't be pub?
pub mod __internal;
mod advice;
pub mod chip;
pub mod config;
pub mod core;
pub mod proof;

pub use advice::*;
pub use chip::*;
pub use core::*;

pub const OPERAND_ELEMENTS: usize = 5;
pub const INSTRUCTION_ELEMENTS: usize = OPERAND_ELEMENTS + 1;
pub const CPU_MEMORY_CHANNELS: usize = 3;
pub const MEMORY_CELL_BYTES: usize = 4;
pub const LOOKUP_DEGREE_BOUND: usize = 3;

pub trait Instruction<M: Machine<F>, F: Field> {
    const OPCODE: u32;

    fn execute(state: &mut M, ops: Operands<i32>);

    fn execute_with_advice<Adv: AdviceProvider>(
        state: &mut M,
        ops: Operands<i32>,
        _advice: &mut Adv,
    ) {
        Self::execute(state, ops)
    }
}

#[derive(Copy, Clone, Default, Debug)]
pub struct InstructionWord<F> {
    pub opcode: u32,
    pub operands: Operands<F>,
}

impl InstructionWord<i32> {
    pub fn flatten<F: Field>(&self) -> [F; INSTRUCTION_ELEMENTS] {
        let mut result = [F::default(); INSTRUCTION_ELEMENTS];
        result[0] = F::from_canonical_u32(self.opcode);
        result[1..].copy_from_slice(&Operands::<F>::from_i32_slice(&self.operands.0).0);
        result
    }
}

#[derive(Copy, Clone, Default, Debug)]
pub struct Operands<F>(pub [F; OPERAND_ELEMENTS]);

impl<F: Copy> Operands<F> {
    pub fn a(&self) -> F {
        self.0[0]
    }
    pub fn b(&self) -> F {
        self.0[1]
    }
    pub fn c(&self) -> F {
        self.0[2]
    }
    pub fn d(&self) -> F {
        self.0[3]
    }
    pub fn e(&self) -> F {
        self.0[4]
    }
    pub fn is_imm(&self) -> F {
        self.0[4]
    }
    pub fn imm32(&self) -> Word<F> {
        Word([self.0[1], self.0[2], self.0[3], self.0[4]])
    }
}

impl<F: Field> Operands<F> {
    pub fn from_i32_slice(slice: &[i32]) -> Self {
        let mut operands = [F::zero(); OPERAND_ELEMENTS];
        for (i, &operand) in slice.iter().enumerate() {
            let abs = F::from_canonical_u32(operand.abs() as u32);
            operands[i] = if operand < 0 { -abs } else { abs };
        }
        Self(operands)
    }
}

#[derive(Default, Clone)]
pub struct ProgramROM<F>(pub Vec<InstructionWord<F>>);

impl<F> ProgramROM<F> {
    pub fn new(instructions: Vec<InstructionWord<F>>) -> Self {
        Self(instructions)
    }

    pub fn get_instruction(&self, pc: u32) -> &InstructionWord<F> {
        &self.0[pc as usize]
    }
}

impl ProgramROM<i32> {
    pub fn from_machine_code(mc: &[u8]) -> Self {
        let mut instructions = Vec::new();
        for chunk in mc.chunks_exact(INSTRUCTION_ELEMENTS * 4) {
            instructions.push(InstructionWord {
                opcode: LittleEndian::read_u32(&chunk[0..4]),
                operands: Operands([
                    LittleEndian::read_i32(&chunk[4..8]),
                    LittleEndian::read_i32(&chunk[8..12]),
                    LittleEndian::read_i32(&chunk[12..16]),
                    LittleEndian::read_i32(&chunk[16..20]),
                    LittleEndian::read_i32(&chunk[20..24]),
                ]),
            });
        }
        Self(instructions)
    }

    #[cfg(feature = "std")]
    pub fn from_file(filename: &str) -> std::io::Result<Self> {
        use byteorder::ReadBytesExt;
        use std::fs::File;
        use std::io::BufReader;

        let file = File::open(filename)?;
        let mut reader = BufReader::new(file);
        let mut instructions = Vec::new();

        while let Ok(opcode) = reader.read_u32::<LittleEndian>() {
            let mut operands_arr = [0i32; OPERAND_ELEMENTS];
            for i in 0..OPERAND_ELEMENTS {
                operands_arr[i] = reader.read_i32::<LittleEndian>()?;
            }
            let operands = Operands(operands_arr);
            instructions.push(InstructionWord { opcode, operands });
        }

        Ok(ProgramROM::new(instructions))
    }
}

pub trait Machine<F: Field> {
    fn run<Adv: AdviceProvider>(&mut self, program: &ProgramROM<i32>, advice: &mut Adv);

<<<<<<< HEAD
    fn add_chip_trace<SC, A>(
        &self,
        config: &SC,
        challenger: &mut SC::Challenger,
        trace_commitments: &mut Vec<ProverData<SC>>,
        quotient_commitments: &mut Vec<ProverData<SC>>,
        log_degree: &mut Vec<usize>,
        log_quotient_degrees: &mut Vec<usize>,
        chip: &A,
        trace: RowMajorMatrix<<SC as StarkConfig>::Val>,
    ) where
        SC: StarkConfig,
        A: Air<SymbolicAirBuilder<SC::Val>> + for<'a> Air<ProverConstraintFolder<'a, SC>>;

    fn prove<SC>(&self, config: &SC, challenger: &mut SC::Challenger) -> MachineProof<SC>
    where
        SC: StarkConfig<Val = Self::F, Challenge = Self::EF>;
=======
    fn prove<SC: StarkConfig<Val = F>>(&self, config: &SC) -> MachineProof<SC>;
>>>>>>> 9a58428a

    fn verify<SC: StarkConfig<Val = F>>(proof: &MachineProof<SC>) -> Result<(), ()>;
}<|MERGE_RESOLUTION|>--- conflicted
+++ resolved
@@ -161,7 +161,6 @@
 pub trait Machine<F: Field> {
     fn run<Adv: AdviceProvider>(&mut self, program: &ProgramROM<i32>, advice: &mut Adv);
 
-<<<<<<< HEAD
     fn add_chip_trace<SC, A>(
         &self,
         config: &SC,
@@ -179,9 +178,7 @@
     fn prove<SC>(&self, config: &SC, challenger: &mut SC::Challenger) -> MachineProof<SC>
     where
         SC: StarkConfig<Val = Self::F, Challenge = Self::EF>;
-=======
-    fn prove<SC: StarkConfig<Val = F>>(&self, config: &SC) -> MachineProof<SC>;
->>>>>>> 9a58428a
+
 
     fn verify<SC: StarkConfig<Val = F>>(proof: &MachineProof<SC>) -> Result<(), ()>;
 }