use crate::Field;
use alloc::collections::BTreeMap;
use core::borrow::{Borrow, BorrowMut};
use itertools::Itertools;
<<<<<<< HEAD
use p3_field::Field32;
=======
use p3_air::{Air, AirBuilder, PermutationAirBuilder};
use p3_field::field::{AbstractField, Field32};
use p3_matrix::dense::RowMajorMatrix;
use p3_matrix::Matrix;
>>>>>>> c63eea06
use std::cmp::Ordering;

/// Column lookup type: [(looking, looked, batch_id)]
/// - Values in the `looking` column are looked up in the `looked` column
/// - `lookup_id` is used to group together multi-column lookups.
type Lookup = (usize, usize, usize);

/// A batched version of the univariate logarithmic derivative (LogUp) lookup argument
/// (see https://eprint.iacr.org/2022/1530.pdf)
///
/// - N is the number of lookups
/// - M is the maximum allowed degree for all lookup-related constraints
///
/// The returned trace is a matrix where the first virtual column is the running sum,
/// followed by multiplicity columns, followed by any quotient columns
pub struct LogUp<'a, F: Field32, const N: usize, const M: usize> {
    lookups: [Lookup; N],
    main_trace: Option<&'a RowMajorMatrix<F>>,
}

impl<'a, F: Field32, const N: usize, const M: usize> LogUp<'a, F, N, M> {
    fn new(lookups: [Lookup; N], main_trace: Option<&'a RowMajorMatrix<F>>) -> Self {
        assert!(N <= 2, "Up to 2 lookups are supported for now");
        assert_eq!(M, 3, "Degree bounds other than 3 are not yet supported");
        assert_eq!(
            lookups
                .iter()
                .map(|(_, _, lookup_id)| lookup_id)
                .unique()
                .count(),
            N,
            "Multi-column lookups are not yet implemented"
        );
        assert_eq!(
            lookups
                .iter()
                .map(|(looking, _, _)| looking)
                .unique()
                .count(),
            N,
            "Duplicate looking columns are not yet implemented"
        );

        Self {
            lookups,
            main_trace,
        }
    }

    // TODO:
    // - Generalize this to arbitrary N
    // - Use extension field elements (and a virtual column) for the running sum
    // - Variable names used here are a bit of a tongue twister. We should consider renaming them.
    fn build_trace(&self, random_elements: Vec<F>) -> RowMajorMatrix<F> {
        let lookups = self.lookups;
        let trace = self.main_trace;

        // Gather all unique looking indices
        let looking_indices = lookups
            .iter()
            .map(|lookup| lookup.0)
            .unique()
            .collect::<Vec<_>>();

        // Gather all unique looked indices
        let looked_indices = lookups
            .iter()
            .map(|lookup| lookup.1)
            .unique()
            .collect::<Vec<_>>();

        // Copy trace columns corresponding to the looking and looked indices.
        // We assume that {looking indices} ∩ {looked indices} = ∅.
        let mut looking_columns = vec![Vec::with_capacity(trace.height()); looking_indices.len()];
        let mut looked_columns = vec![Vec::with_capacity(trace.height()); looked_indices.len()];
        for row in trace.rows() {
            for (n, idx) in looking_indices.iter().cloned().enumerate() {
                looking_columns[n].push(row[idx]);
            }
            // For each looked column, add a unique random element to the copied values
            for (n, (idx, rand_elem)) in looked_indices
                .iter()
                .cloned()
                .zip(random_elements.iter().cloned())
                .enumerate()
            {
                looked_columns[n].push(row[idx] + rand_elem);
            }
        }

        // Compute new relative column indices
        let (looking_indices_relative, looked_indices_relative) = lookups
            .iter()
            .map(|lookup| {
                (
                    looking_indices
                        .iter()
                        .position(|&idx| idx == lookup.0)
                        .unwrap(),
                    looked_indices
                        .iter()
                        .position(|&idx| idx == lookup.1)
                        .unwrap(),
                )
            })
            .unzip::<_, _, Vec<_>, Vec<_>>();

        // Compute multiplicities after distributing random elements to the looking columns
        let mut multiplicities = vec![vec![F::ZERO; trace.height()]; looked_indices.len()];
        for (n, ((looked_idx, looked_column), rand_elem)) in looked_indices
            .into_iter()
            .zip(looked_columns)
            .zip(random_elements)
            .enumerate()
        {
            let mut multiplicity = vec![F::ZERO; trace.height()];
            for (_, idx_1, _) in lookups.into_iter() {
                // If the looked index is in the lookup:
                // - Add the associated random element to all values in the looking column
                // - Count the number of times that looking values appear in the looked column
                if looked_idx == idx_1 {
                    for elem in looking_columns[n].iter_mut() {
                        *elem += rand_elem;
                    }
                    let counts = count_elements(&looking_columns[n], &looked_column);
                    for (a, b) in multiplicity.iter_mut().zip(counts) {
                        *a += b;
                    }
                }
            }
            multiplicities[n] = multiplicity;
        }

        // Invert all lookup elements
        let looking_inv = batch_invert(&looking_columns);
        let looked_inv = batch_invert(&looking_columns);

        // Running sum column
        let mut running_sum = vec![F::ZERO; trace.height()];
        for n in 1..(running_sum.len()) {
            running_sum[n] = running_sum[n - 1];
            for idx in looking_indices_relative.iter().cloned() {
                running_sum[n] += looking_inv[idx][n]
            }
            for idx in looked_indices_relative.iter().cloned() {
                running_sum[n] -= looked_inv[idx][n] * multiplicities[idx][n];
            }
        }

        if N == 1 {
            let mut values = vec![F::ZERO; trace.height() * 2];
            for (n, row) in values.chunks_mut(2).enumerate() {
                row[0] = running_sum[n];
                row[1] = multiplicities[0][n];
            }
            return RowMajorMatrix::new(values, 2);
        } else if N == 2 {
            let mut values = vec![F::ZERO; trace.height() * 3];
            for (n, row) in values.chunks_mut(2).enumerate() {
                row[0] = running_sum[n];
                row[1] = multiplicities[0][n];
                row[2] = looking_inv[0][n];
            }
            return RowMajorMatrix::new(values, 3);
        } else {
            panic!("Unreachable");
        }
    }

    // TODO: Generalize this to arbitrary N, and to more than one looked column
    fn build_constraints<AB: PermutationAirBuilder>(&self, builder: &mut AB) {
        let lookups = self.lookups;

        let main = builder.main();
        let main_local = main.row(0);

        let perm = builder.permutation();
        let perm_local = perm.row(0);
        let perm_next = perm.row(1);

        let rand_elems = builder.permutation_randomness().to_vec();

        // Quotient constraints
        if N == 2 {
            // This assumes that the looked columns are the same
            let f_0 = main_local[lookups[0].0];
            let f_1 = main_local[lookups[1].0];
            let q_0 = perm_local[2];
            builder.when_transition().assert_one(q_0 * f_0 * f_1);
        }

        // Running sum constraints
        let mut lhs = perm_next[0] - perm_local[0];
        let mut rhs = AB::Exp::from(AB::F::ZERO);
        let m_0 = perm_local[1];
        let alpha = rand_elems[0].clone();
        if N == 1 {
            let f_0 = main_local[lookups[0].0]; // Looking
            let t_0 = main_local[lookups[0].1]; // Looked

            lhs *= (f_0 + alpha.clone()) * (t_0 + alpha.clone());
            rhs += t_0 + alpha.clone() - m_0 * (f_0 + alpha.clone());
        } else if N == 2 {
            // This assumes that the looked columns are the same
            let q_0 = perm_local[2];
            let t_0 = main_local[lookups[0].1];

            lhs *= t_0 + alpha.clone();
            rhs += m_0 + q_0 * (t_0 + alpha.clone());
        }
        builder.when_transition().assert_eq(lhs, rhs);
        builder.when_first_row().assert_zero(perm_local[0]);
        builder.when_last_row().assert_zero(perm_local[0]);
    }
}

/// Performs batch inversion on a vector of field elements.
pub fn batch_invert<F: Field>(cols: &[Vec<F>]) -> Vec<Vec<F>> {
    let n_cols = cols.len();
    let n_rows = cols[0].len();
    let mut res = vec![vec![F::ZERO; n_rows]; n_cols];
    let mut prod = F::ONE;
    for n in 0..n_cols {
        for m in 0..n_rows {
            res[n][m] = prod;
            prod *= cols[n][m];
        }
    }

    let mut inv = prod.inverse();
    for n in (0..n_cols).rev() {
        for m in (0..n_rows).rev() {
            res[n][m] *= inv;
            inv *= cols[n][m];
        }
    }

    res
}

fn count_elements<F: Field32>(v1: &Vec<F>, v2: &Vec<F>) -> Vec<F> {
    let mut map: BTreeMap<u32, F> = BTreeMap::new();

    // Count elements in the first vector
    for &item in v1.iter() {
        *map.entry(item.as_canonical_u32()).or_insert(F::ZERO) += F::ONE;
    }

    // Construct the final vector
    v2.into_iter()
        .map(|item| *map.get(&item.as_canonical_u32()).unwrap_or(&F::ZERO))
        .collect()
}<|MERGE_RESOLUTION|>--- conflicted
+++ resolved
@@ -1,20 +1,15 @@
-use crate::Field;
 use alloc::collections::BTreeMap;
 use core::borrow::{Borrow, BorrowMut};
 use itertools::Itertools;
-<<<<<<< HEAD
-use p3_field::Field32;
-=======
+
 use p3_air::{Air, AirBuilder, PermutationAirBuilder};
-use p3_field::field::{AbstractField, Field32};
+use p3_field::{AbstractField, AsInt, Field};
 use p3_matrix::dense::RowMajorMatrix;
 use p3_matrix::Matrix;
->>>>>>> c63eea06
-use std::cmp::Ordering;
-
-/// Column lookup type: [(looking, looked, batch_id)]
+
+/// Column lookup type: [(looking, looked, lookup_id)]
 /// - Values in the `looking` column are looked up in the `looked` column
-/// - `lookup_id` is used to group together multi-column lookups.
+/// - `lookup_id` is used to group together multi-column lookups
 type Lookup = (usize, usize, usize);
 
 /// A batched version of the univariate logarithmic derivative (LogUp) lookup argument
@@ -23,15 +18,18 @@
 /// - N is the number of lookups
 /// - M is the maximum allowed degree for all lookup-related constraints
 ///
-/// The returned trace is a matrix where the first virtual column is the running sum,
-/// followed by multiplicity columns, followed by any quotient columns
-pub struct LogUp<'a, F: Field32, const N: usize, const M: usize> {
+/// In the matrix returned by `build_trace` the first virtual column is the running sum,
+/// followed by multiplicity columns, followed by any quotient columns.
+pub struct LogUp<const N: usize, const M: usize> {
     lookups: [Lookup; N],
-    main_trace: Option<&'a RowMajorMatrix<F>>,
 }
 
-impl<'a, F: Field32, const N: usize, const M: usize> LogUp<'a, F, N, M> {
-    fn new(lookups: [Lookup; N], main_trace: Option<&'a RowMajorMatrix<F>>) -> Self {
+// TODO:
+// - Generalize this to arbitrary N, and to more than one looked column
+// - Use extension field elements for the running sum
+// - Variable names used here are a bit of a tongue twister. We should consider renaming them.
+impl<const N: usize, const M: usize> LogUp<N, M> {
+    pub fn new(lookups: [Lookup; N]) -> Self {
         assert!(N <= 2, "Up to 2 lookups are supported for now");
         assert_eq!(M, 3, "Degree bounds other than 3 are not yet supported");
         assert_eq!(
@@ -53,19 +51,15 @@
             "Duplicate looking columns are not yet implemented"
         );
 
-        Self {
-            lookups,
-            main_trace,
-        }
-    }
-
-    // TODO:
-    // - Generalize this to arbitrary N
-    // - Use extension field elements (and a virtual column) for the running sum
-    // - Variable names used here are a bit of a tongue twister. We should consider renaming them.
-    fn build_trace(&self, random_elements: Vec<F>) -> RowMajorMatrix<F> {
+        Self { lookups }
+    }
+
+    pub fn build_trace<F: Field + AsInt<UnsignedInteger = u32>>(
+        &self,
+        main: &RowMajorMatrix<F>,
+        random_elements: Vec<F>,
+    ) -> RowMajorMatrix<F> {
         let lookups = self.lookups;
-        let trace = self.main_trace;
 
         // Gather all unique looking indices
         let looking_indices = lookups
@@ -81,11 +75,11 @@
             .unique()
             .collect::<Vec<_>>();
 
-        // Copy trace columns corresponding to the looking and looked indices.
+        // Copy main trace columns corresponding to the looking and looked indices.
         // We assume that {looking indices} ∩ {looked indices} = ∅.
-        let mut looking_columns = vec![Vec::with_capacity(trace.height()); looking_indices.len()];
-        let mut looked_columns = vec![Vec::with_capacity(trace.height()); looked_indices.len()];
-        for row in trace.rows() {
+        let mut looking_columns = vec![Vec::with_capacity(main.height()); looking_indices.len()];
+        let mut looked_columns = vec![Vec::with_capacity(main.height()); looked_indices.len()];
+        for row in main.rows() {
             for (n, idx) in looking_indices.iter().cloned().enumerate() {
                 looking_columns[n].push(row[idx]);
             }
@@ -118,14 +112,14 @@
             .unzip::<_, _, Vec<_>, Vec<_>>();
 
         // Compute multiplicities after distributing random elements to the looking columns
-        let mut multiplicities = vec![vec![F::ZERO; trace.height()]; looked_indices.len()];
+        let mut multiplicities = vec![vec![F::ZERO; main.height()]; looked_indices.len()];
         for (n, ((looked_idx, looked_column), rand_elem)) in looked_indices
             .into_iter()
             .zip(looked_columns)
             .zip(random_elements)
             .enumerate()
         {
-            let mut multiplicity = vec![F::ZERO; trace.height()];
+            let mut multiplicity = vec![F::ZERO; main.height()];
             for (_, idx_1, _) in lookups.into_iter() {
                 // If the looked index is in the lookup:
                 // - Add the associated random element to all values in the looking column
@@ -148,7 +142,7 @@
         let looked_inv = batch_invert(&looking_columns);
 
         // Running sum column
-        let mut running_sum = vec![F::ZERO; trace.height()];
+        let mut running_sum = vec![F::ZERO; main.height()];
         for n in 1..(running_sum.len()) {
             running_sum[n] = running_sum[n - 1];
             for idx in looking_indices_relative.iter().cloned() {
@@ -160,15 +154,15 @@
         }
 
         if N == 1 {
-            let mut values = vec![F::ZERO; trace.height() * 2];
+            let mut values = vec![F::ZERO; main.height() * 2];
             for (n, row) in values.chunks_mut(2).enumerate() {
                 row[0] = running_sum[n];
                 row[1] = multiplicities[0][n];
             }
             return RowMajorMatrix::new(values, 2);
         } else if N == 2 {
-            let mut values = vec![F::ZERO; trace.height() * 3];
-            for (n, row) in values.chunks_mut(2).enumerate() {
+            let mut values = vec![F::ZERO; main.height() * 3];
+            for (n, row) in values.chunks_mut(3).enumerate() {
                 row[0] = running_sum[n];
                 row[1] = multiplicities[0][n];
                 row[2] = looking_inv[0][n];
@@ -179,8 +173,7 @@
         }
     }
 
-    // TODO: Generalize this to arbitrary N, and to more than one looked column
-    fn build_constraints<AB: PermutationAirBuilder>(&self, builder: &mut AB) {
+    pub fn build_constraints<AB: PermutationAirBuilder>(&self, builder: &mut AB) {
         let lookups = self.lookups;
 
         let main = builder.main();
@@ -226,7 +219,7 @@
     }
 }
 
-/// Performs batch inversion on a vector of field elements.
+/// Performs batch inversion on a column-major matrix of nonzero field elements
 pub fn batch_invert<F: Field>(cols: &[Vec<F>]) -> Vec<Vec<F>> {
     let n_cols = cols.len();
     let n_rows = cols[0].len();
@@ -250,16 +243,19 @@
     res
 }
 
-fn count_elements<F: Field32>(v1: &Vec<F>, v2: &Vec<F>) -> Vec<F> {
-    let mut map: BTreeMap<u32, F> = BTreeMap::new();
+fn count_elements<F: Field + AsInt<UnsignedInteger = I>, I: Ord>(
+    v1: &Vec<F>,
+    v2: &Vec<F>,
+) -> Vec<F> {
+    let mut map: BTreeMap<I, F> = BTreeMap::new();
 
     // Count elements in the first vector
     for &item in v1.iter() {
-        *map.entry(item.as_canonical_u32()).or_insert(F::ZERO) += F::ONE;
+        *map.entry(item.as_canonical_uint()).or_insert(F::ZERO) += F::ONE;
     }
 
     // Construct the final vector
     v2.into_iter()
-        .map(|item| *map.get(&item.as_canonical_u32()).unwrap_or(&F::ZERO))
+        .map(|item| *map.get(&item.as_canonical_uint()).unwrap_or(&F::ZERO))
         .collect()
 }