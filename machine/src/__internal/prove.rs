<<<<<<< HEAD
use crate::__internal::ConstraintFolder;
use crate::proof::ChipProof;
use crate::{Chip, Machine};
use p3_air::Air;
use p3_uni_stark::{prove as stark_prove, ProverConstraintFolder, StarkConfig, SymbolicAirBuilder};
/*
=======
use crate::config::StarkConfig;
use crate::proof::ChipProof;
use crate::{Chip, Machine};

>>>>>>> 9a58428a
pub fn prove<M, A, SC>(
    machine: &M,
    config: &SC,
    air: &A,
    challenger: &mut SC::Challenger,
) -> ChipProof<SC>
where
<<<<<<< HEAD
    M: Machine,
    A: for<'a> Air<ProverConstraintFolder<'a, SC>> + Chip<M> + Air<SymbolicAirBuilder<SC::Val>>,
    SC: StarkConfig<Val = M::F, Challenge = M::EF>,
=======
    M: Machine<SC::Val>,
    A: Chip<M, SC>,
    SC: StarkConfig,
>>>>>>> 9a58428a
{
    let trace = air.generate_trace(&machine);
    let proof = stark_prove(config,air,challenger,trace);

    ChipProof{
    proof
    }
}
*/<|MERGE_RESOLUTION|>--- conflicted
+++ resolved
@@ -1,16 +1,11 @@
-<<<<<<< HEAD
+
 use crate::__internal::ConstraintFolder;
 use crate::proof::ChipProof;
 use crate::{Chip, Machine};
 use p3_air::Air;
 use p3_uni_stark::{prove as stark_prove, ProverConstraintFolder, StarkConfig, SymbolicAirBuilder};
 /*
-=======
-use crate::config::StarkConfig;
-use crate::proof::ChipProof;
-use crate::{Chip, Machine};
 
->>>>>>> 9a58428a
 pub fn prove<M, A, SC>(
     machine: &M,
     config: &SC,
@@ -18,15 +13,11 @@
     challenger: &mut SC::Challenger,
 ) -> ChipProof<SC>
 where
-<<<<<<< HEAD
+
     M: Machine,
     A: for<'a> Air<ProverConstraintFolder<'a, SC>> + Chip<M> + Air<SymbolicAirBuilder<SC::Val>>,
     SC: StarkConfig<Val = M::F, Challenge = M::EF>,
-=======
-    M: Machine<SC::Val>,
-    A: Chip<M, SC>,
-    SC: StarkConfig,
->>>>>>> 9a58428a
+
 {
     let trace = air.generate_trace(&machine);
     let proof = stark_prove(config,air,challenger,trace);
